--- conflicted
+++ resolved
@@ -24,26 +24,18 @@
                                         _remove_nans, _is_hom_ref, _is_hom_alt,
                                         calc_allele_obs_gq_distrib_2D,
                                         _MafCalculator,
-<<<<<<< HEAD
-    calc_inbreeding_coeficient_distrib, HWECalcualtor,
-    PositionalStatsCalculator, calc_inbreeding_coeficient, calc_exp_het)
+                                        HWECalcualtor,
+                                        PositionalStatsCalculator, calc_inbreeding_coeficient, calc_exp_het,
+                                        _CalledGTCalculator)
 from variation.plot import (plot_histogram, plot_pandas_barplot,
-                            plot_boxplot, plot_barplot, plot_hist2d, qqplot,
+                            qqplot, plot_boxplot, plot_barplot, plot_hist2d,
+                            plot_lines,
     manhattan_plot)
 from matplotlib.figure import Figure
 from matplotlib.backends.backend_agg import FigureCanvas
-import sys
 from itertools import combinations_with_replacement
 from scipy.stats._continuous_distns import chi2
-=======
-                                        calc_inbreeding_coeficient_distrib,
-                                        _CalledGTCalculator)
-from variation.plot import (plot_histogram, plot_pandas_barplot,
-                            plot_boxplot, plot_barplot, plot_hist2d, plot_lines)
-from matplotlib.figure import Figure
-from matplotlib.backends.backend_agg import FigureCanvas
-from numpy import log10
->>>>>>> 26d9f938
+import sys
 
 
 def _setup_argparse(**kwargs):
@@ -79,12 +71,9 @@
     help_msg = 'Max GQ value for distributions (Speeds up calculations)'
     parser.add_argument('-mq', '--max_gq', default=None, help=help_msg,
                         type=int)
-<<<<<<< HEAD
-=======
     help_msg = 'Max allele counts for 2D distribution (default {})'
     parser.add_argument('-mc', '--max_allele_counts', default=MAX_ALLELE_COUNTS,
                         help=help_msg.format(MAX_ALLELE_COUNTS), type=int)
->>>>>>> 26d9f938
     return parser
 
 
@@ -119,68 +108,48 @@
     h5 = VariationsH5(args['in_fpath'], mode='r',
                       vars_in_chunk=args['chunk_size'])
     by_chunk = args['by_chunk']
-<<<<<<< HEAD
+    print('plot_maf')
     plot_maf(h5, by_chunk, data_dir)
+    print('plot_maf_dp')
     plot_maf_dp(h5, by_chunk, data_dir)
+    print('plot_missing_gt_rate_per_snp')
     plot_missing_gt_rate_per_snp(h5, by_chunk, data_dir)
+    print('plot_het_obs_distrib')
     plot_het_obs_distrib(h5, by_chunk, data_dir)
-    plot_snp_dens_distrib(h5, by_chunk, args['window_size'], args['max_depth'],
-                          data_dir)
+    print('plot_snp_dens_distrib')
+    plot_snp_dens_distrib(h5, by_chunk, args['window_size'], data_dir)
+    print('plot_dp_distrib_per_sample')
+    plot_dp_distrib_per_sample(h5, by_chunk, args['max_depth'], data_dir)
+    print('plot_dp_distrib_all_sample')
     plot_dp_distrib_all_sample(h5, by_chunk, args['max_depth'], data_dir)
+    print('plot_gq_distrib_per_sample')
     plot_gq_distrib_per_sample(h5, by_chunk, data_dir,
                                max_value=args['max_gq'])
+    print('plot_gq_distrib_all_sample')
     plot_gq_distrib_all_sample(h5, by_chunk, data_dir,
                                max_value=args['max_gq'])
+    print('plot_dp_distrib_per_gt')
     plot_dp_distrib_per_gt(h5, by_chunk, args['max_depth'], data_dir)
+    print('plot_gq_distrib_per_gt')
     plot_gq_distrib_per_gt(h5, by_chunk, data_dir, max_value=args['max_gq'])
+    print('plot_gt_stats_per_sample')
     plot_gt_stats_per_sample(h5, by_chunk, data_dir)
+    print('plot_ditrib_num_samples_hi_dp')
     plot_ditrib_num_samples_hi_dp(h5, by_chunk, args['depths'], data_dir)
-    plot_gq_distrib_per_dp(h5, by_chunk, args['depths'], data_dir,
-                           max_value=args['max_gq'])
-    plot_allele_obs_distrib_2D(h5, by_chunk, data_dir)
-    plot_inbreeding_coeficient(h5, args['max_num_alleles'], by_chunk, data_dir)
-    plot_hwe(h5, args['max_num_alleles'], by_chunk, data_dir, ploidy=2)
-    plot_nucleotide_diversity_measures(h5, args['max_num_alleles'],
-                                       args['window_size'], data_dir, by_chunk)
-=======
-#     print('plot_maf')
-#     plot_maf(h5, by_chunk, data_dir)
-#     print('plot_maf_dp')
-#     plot_maf_dp(h5, by_chunk, data_dir)
-#     print('plot_missing_gt_rate_per_snp')
-#     plot_missing_gt_rate_per_snp(h5, by_chunk, data_dir)
-#     print('plot_het_obs_distrib')
-#     plot_het_obs_distrib(h5, by_chunk, data_dir)
-#     print('plot_snp_dens_distrib')
-#     plot_snp_dens_distrib(h5, by_chunk, args['window_size'], data_dir)
-#     print('plot_dp_distrib_per_sample')
-#     plot_dp_distrib_per_sample(h5, by_chunk, args['max_depth'], data_dir)
-#     print('plot_dp_distrib_all_sample')
-#     plot_dp_distrib_all_sample(h5, by_chunk, args['max_depth'], data_dir)
-#     print('plot_gq_distrib_per_sample')
-#     plot_gq_distrib_per_sample(h5, by_chunk, data_dir,
-#                                max_value=args['max_gq'])
-#     print('plot_gq_distrib_all_sample')
-#     plot_gq_distrib_all_sample(h5, by_chunk, data_dir,
-#                                max_value=args['max_gq'])
-#     print('plot_dp_distrib_per_gt')
-#     plot_dp_distrib_per_gt(h5, by_chunk, args['max_depth'], data_dir)
-#     print('plot_gq_distrib_per_gt')
-#     plot_gq_distrib_per_gt(h5, by_chunk, data_dir, max_value=args['max_gq'])
-#     print('plot_gt_stats_per_sample')
-#     plot_gt_stats_per_sample(h5, by_chunk, data_dir)
-#     print('plot_ditrib_num_samples_hi_dp')
-#     plot_ditrib_num_samples_hi_dp(h5, by_chunk, args['depths'], data_dir)
     print('plot_gq_distrib_per_dp')
     plot_gq_distrib_per_dp(h5, by_chunk, args['depths'], data_dir,
                            max_value=args['max_gq'],
                            max_depth=args['max_depth'])
-#     print('plot_allele_obs_distrib_2D')
-#     plot_allele_obs_distrib_2D(h5, by_chunk, data_dir,
-#                                 args['max_allele_counts'])
-#     print('plot_inbreeding_coeficient')
-#     plot_inbreeding_coeficient(h5, args['max_num_alleles'], by_chunk, data_dir)
->>>>>>> 26d9f938
+    print('plot_hwe_stats')
+    plot_hwe(h5, args['max_num_alleles'], by_chunk, data_dir, ploidy=2)
+    print('plot_nucleotide_diversity')
+    plot_nucleotide_diversity_measures(h5, args['max_num_alleles'],
+                                       args['window_size'], data_dir, by_chunk)
+    print('plot_allele_obs_distrib_2D')
+    plot_allele_obs_distrib_2D(h5, by_chunk, data_dir,
+                                args['max_allele_counts'])
+    print('plot_inbreeding_coeficient')
+    plot_inbreeding_coeficient(h5, args['max_num_alleles'], by_chunk, data_dir)
 
 
 def plot_maf(h5, by_chunk, data_dir):
@@ -214,25 +183,22 @@
     
 
 def plot_maf_dp(h5, by_chunk, data_dir):
-#     try:
-    maf_depths_distrib = calc_maf_depth_distrib(h5, by_chunk)
-    print(maf_depths_distrib, maf_depths_distrib.shape)
-    fpath = join(data_dir, 'mafs_depths_distribution.png')
-    title = 'Depth based Maximum allele frequency (MAF) distribution'
-    mpl_params = {'set_xlabel': {'args': ['Samples'], 'kwargs': {}},
-                  'set_ylabel': {'args': ['MAF (depth)'], 'kwargs': {}},
-                  'set_title': {'args': [title], 'kwargs': {}}}
-    if h5.samples is not None:
-        mpl_params['set_xticklabels'] = {'args': [h5.samples], 'kwargs': {}}
-    print('start')
-    plot_boxplot(maf_depths_distrib[:, 1:], fhand=open(fpath, 'w'),
-                 figsize=(40, 10),
-                 mpl_params=mpl_params)
-    print('end')
-    df_maf_depths_distrib = DataFrame(maf_depths_distrib)
-    _save(fpath.strip('.png') + '.csv', df_maf_depths_distrib)
-#     except ValueError:
-#         sys.stderr.write('MAF depth could not be calculated\n')
+    try:
+        maf_depths_distrib = calc_maf_depth_distrib(h5, by_chunk)
+        fpath = join(data_dir, 'mafs_depths_distribution.png')
+        title = 'Depth based Maximum allele frequency (MAF) distribution'
+        mpl_params = {'set_xlabel': {'args': ['Samples'], 'kwargs': {}},
+                      'set_ylabel': {'args': ['MAF (depth)'], 'kwargs': {}},
+                      'set_title': {'args': [title], 'kwargs': {}}}
+        if h5.samples is not None:
+            mpl_params['set_xticklabels'] = {'args': [h5.samples], 'kwargs': {}}
+        plot_boxplot(maf_depths_distrib[:, 1:], fhand=open(fpath, 'w'),
+                     figsize=(40, 10),
+                     mpl_params=mpl_params)
+        df_maf_depths_distrib = DataFrame(maf_depths_distrib)
+        _save(fpath.strip('.png') + '.csv', df_maf_depths_distrib)
+    except ValueError:
+        sys.stderr.write('MAF depth could not be calculated\n')
 
 
 def plot_missing_gt_rate_per_snp(h5, by_chunk, data_dir):
@@ -319,6 +285,12 @@
                              'set_title': {'args': [title], 'kwargs': {}},
                              'set_yscale':{'args': ['log'], 'kwargs': {}}},
                    fhand=fhand, figsize=(15, 7.5), ylim=1)
+    bg_fhand = open(join(data_dir, 'snp_density.bg'), 'w')
+    pos_dens = PositionalStatsCalculator(h5['/variations/chrom'],
+                                         h5['/variations/pos'], density)
+    pos_dens.write(bg_fhand, 'snp_density',
+                   'SNP number in {} bp around'.format(window_size),
+                   track_type='bedgraph')
 
 
 def plot_dp_distrib_per_sample(h5, by_chunk, max_depth, data_dir):
@@ -338,12 +310,7 @@
                  mpl_params=mpl_params)
     df_distrib_dp = DataFrame(distrib_dp)
     _save(fpath.strip('.png') + '.csv', df_distrib_dp)
-    bg_fhand = open(join(data_dir, 'snp_density.bg'), 'w')
-    pos_dens = PositionalStatsCalculator(h5['/variations/chrom'],
-                                         h5['/variations/pos'], density)
-    pos_dens.write(bg_fhand, 'snp_density',
-                   'SNP number in {} bp around'.format(window_size),
-                   track_type='bedgraph')
+    
 
 
 def plot_dp_distrib_all_sample(h5, by_chunk, max_depth, data_dir):
@@ -681,16 +648,10 @@
     plot_histogram(_remove_nans(ic),
                  mpl_params={'set_xlabel': {'args': ['Inbreeding coefficient'],
                                             'kwargs': {}},
-<<<<<<< HEAD
                              'set_ylabel': {'args': ['Number of SNPs'],
                                             'kwargs': {}},
                              'set_title': {'args': [title], 'kwargs': {}},
                              'set_xlim': {'args': [-1, 1], 'kwargs': {}}},
-=======
-                             'set_ylabel': {'args': ['SNP number'],
-                                            'kwargs': {}},
-                             'set_title': {'args': [title], 'kwargs': {}}},
->>>>>>> 26d9f938
                  fhand=fhand)
     fpath = join(data_dir, 'ic_manhattan.png')
     fhand = open(fpath, 'w')
