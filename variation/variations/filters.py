--- conflicted
+++ resolved
@@ -546,13 +546,9 @@
 
             alleles = numpy.hstack((numpy.array([variations[REF_FIELD]]).T,
                                                  variations[ALT_FIELD]))
-<<<<<<< HEAD
+
             allele_counts, _ = counts_and_allels_by_row(alleles, missing_value=MISSING_BYTE)
             rows_idxs_with_repeated_values = numpy.where(numpy.any(allele_counts>=2, axis=1))[0]
-=======
-            allele_counts, _ = counts_and_allels_by_row(alleles, missing_value=MISSING_STR)
-            rows_idxs_with_repeated_values = numpy.where(numpy.any(allele_counts >= 2, axis=1))[0]
->>>>>>> 9fcba848
 
             if not rows_idxs_with_repeated_values.size:
                 return variations
