--- conflicted
+++ resolved
@@ -7,12 +7,8 @@
 import h5py
 
 from variation import (SNPS_PER_CHUNK, MISSING_VALUES, VCF_FORMAT,
-<<<<<<< HEAD
                        DEF_DSET_PARAMS, MISSING_INT, MISSING_STR,
-    MISSING_FLOAT)
-=======
-                       DEF_DSET_PARAMS, MISSING_INT)
->>>>>>> 87bae71e
+                       MISSING_FLOAT)
 from variation.iterutils import first, group_items
 from variation.matrix.stats import counts_by_row
 from variation.matrix.methods import append_matrix, is_dataset
